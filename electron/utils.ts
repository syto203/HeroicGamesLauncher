/* eslint-disable @typescript-eslint/ban-ts-comment */
import { exec } from 'child_process'
import { promisify } from 'util'
import {
  existsSync,
  readdirSync,
  readFileSync,
  writeFile,
  mkdir,
  writeFileSync,
} from 'graceful-fs'
import { homedir, userInfo as user } from 'os'
const execAsync = promisify(exec)
import { fixPathForAsarUnpack } from 'electron-util'
import { join } from 'path'
import { app, dialog } from 'electron'
import * as axios from 'axios'
import { AppSettings, WineProps, UserInfo } from './types'
import i18next from 'i18next'
const { showErrorBox, showMessageBox } = dialog

const home = homedir()
const legendaryConfigPath = `${home}/.config/legendary`
const heroicFolder = `${home}/.config/heroic/`
const heroicConfigPath = `${heroicFolder}config.json`
const heroicGamesConfigPath = `${heroicFolder}GamesConfig/`
const heroicToolsPath = `${heroicFolder}tools`
const userInfo = `${legendaryConfigPath}/user.json`
const heroicInstallPath = `${home}/Games/Heroic`
const legendaryBin = fixPathForAsarUnpack(join(__dirname, '/bin/legendary'))
const icon = fixPathForAsarUnpack(join(__dirname, '/icon.png'))
const iconDark = fixPathForAsarUnpack(join(__dirname, '/icon-dark.png'))
const iconLight = fixPathForAsarUnpack(join(__dirname, '/icon-light.png'))
const loginUrl =
  'https://www.epicgames.com/id/login?redirectUrl=https%3A%2F%2Fwww.epicgames.com%2Fid%2Fapi%2Fredirect'
const sidInfoUrl =
  'https://github.com/flavioislima/HeroicGamesLauncher/issues/42'
const heroicGithubURL =
  'https://github.com/flavioislima/HeroicGamesLauncher/releases/latest'
const supportURL =
  'https://github.com/flavioislima/HeroicGamesLauncher/blob/main/Support.md'
const discordLink = 'https://discord.gg/rHJ2uqdquK'

const gogLoginUrl =
  'https://auth.gog.com/auth?client_id=46899977096215655&client_secret=9d85c43b1482497dbbce61f6e4aa173a433796eeae2ca8c5f6129f2dc4de46d9&redirect_uri=https://embed.gog.com/on_login_success?origin=client&response_type=code'

// check other wine versions installed
async function getAlternativeWine(): Promise<WineProps[]> {
  // Just add a new string here in case another path is found on another distro
  const steamPaths: string[] = [
    `${home}/.local/share/Steam`,
    `${home}/.var/app/com.valvesoftware.Steam/.local/share/Steam`,
    '/usr/share/steam',
  ]

  if (!existsSync(`${heroicToolsPath}/wine`)) {
    exec(`mkdir '${heroicToolsPath}/wine' -p`, () => {
      return 'done'
    })
  }

  if (!existsSync(`${heroicToolsPath}/proton`)) {
    exec(`mkdir '${heroicToolsPath}/proton' -p`, () => {
      return 'done'
    })
  }

  const protonPaths: string[] = [`${heroicToolsPath}/proton/`]
  const foundPaths = steamPaths.filter((path) => existsSync(path))

  const defaultWine = { name: '', bin: '' }
  await execAsync(`which wine`)
    .then(async ({ stdout }) => {
      defaultWine.bin = stdout.split('\n')[0]
      const { stdout: out } = await execAsync(`wine --version`)
      defaultWine.name = `Wine - ${out.split('\n')[0]}`
    })
    .catch(() => console.log('Wine not installed'))

  foundPaths.forEach((path) => {
    protonPaths.push(`${path}/steamapps/common/`)
    protonPaths.push(`${path}/compatibilitytools.d/`)
    return
  })

  const lutrisPath = `${home}/.local/share/lutris`
  const lutrisCompatPath = `${lutrisPath}/runners/wine/`
  const proton: Set<{ name: string; bin: string }> = new Set()
  const altWine: Set<{ name: string; bin: string }> = new Set()

  protonPaths.forEach((path) => {
    if (existsSync(path)) {
      readdirSync(path).forEach((version) => {
        if (version.toLowerCase().startsWith('proton')) {
          proton.add({
            name: `Proton - ${version}`,
            bin: `'${path}${version}/proton'`,
          })
        }
      })
    }
  })

  if (existsSync(lutrisCompatPath)) {
    readdirSync(lutrisCompatPath).forEach((version) => {
      altWine.add({
        name: `Wine - ${version}`,
        bin: `'${lutrisCompatPath}${version}/bin/wine64'`,
      })
    })
  }

  readdirSync(`${heroicToolsPath}/wine/`).forEach((version) => {
    altWine.add({
      name: `Wine - ${version}`,
      bin: `'${lutrisCompatPath}${version}/bin/wine64'`,
    })
  })

  const customPaths: Set<WineProps> = new Set()
  getSettings().then(({ customWinePaths }) => {
    if (customWinePaths.length) {
      customWinePaths.forEach((path) => {
        if (path.endsWith('proton')) {
          return customPaths.add({
            name: `Proton Custom - ${path}`,
            bin: `'${path}'`,
          })
        }
        return customPaths.add({
          name: `Wine Custom - ${path}`,
          bin: `'${path}'`,
        })
      })
    }
  })

  return [defaultWine, ...altWine, ...proton, ...customPaths]
}

const isLoggedIn = () => existsSync(userInfo)

const getSettings = async (appName = 'default'): Promise<AppSettings> => {
  const gameConfig = `${heroicGamesConfigPath}${appName}.json`

  const globalConfig = heroicConfigPath
  let settingsPath = gameConfig
  let settingsName = appName

  if (appName === 'default' || !existsSync(gameConfig)) {
    settingsPath = globalConfig
    settingsName = 'defaultSettings'
    if (!existsSync(settingsPath)) {
      await writeDefaultconfig()
      return getSettings('default')
    }
  }

  const settings = JSON.parse(readFileSync(settingsPath, 'utf-8'))
  return settings[settingsName]
}

export const getUserInfo = (): UserInfo => {
  if (existsSync(userInfo)) {
    return JSON.parse(readFileSync(userInfo, 'utf-8'))
  }
  return { account_id: '', displayName: null }
}

const updateGame = async (game: string) => {
  const logPath = `${heroicGamesConfigPath}${game}.log`
  const command = `${legendaryBin} update ${game} -y &> ${logPath}`

  try {
    await execAsync(command, { shell: '/bin/bash' })
  } catch (error) {
    return errorHandler(logPath)
  }
}

const launchGame = async (appName: string) => {
  let envVars = ''
  let gameMode: string

  const {
    winePrefix,
    wineVersion,
    otherOptions,
    useGameMode,
    showFps,
    launcherArgs = '',
    showMangohud,
    audioFix,
    autoInstallDxvk,
  } = await getSettings(appName)

  const fixedWinePrefix = winePrefix.replace('~', home)
  let wineCommand = `--wine ${wineVersion.bin}`

  // We need to keep replacing the ' to keep compatibility with old configs
  let prefix = `--wine-prefix '${fixedWinePrefix.replaceAll("'", '')}'`

  const isProton =
    wineVersion.name.startsWith('Proton') ||
    wineVersion.name.startsWith('Steam')
  prefix = isProton ? '' : prefix

  const options = {
    other: otherOptions ? otherOptions : '',
    fps: showFps ? `DXVK_HUD=fps` : '',
    audio: audioFix ? `PULSE_LATENCY_MSEC=60` : '',
    showMangohud: showMangohud ? `MANGOHUD=1` : '',
    proton: isProton
      ? `STEAM_COMPAT_DATA_PATH='${winePrefix
          .replaceAll("'", '')
          .replace('~', home)}'`
      : '',
  }

  envVars = Object.values(options).join(' ')
  if (isProton) {
    console.log(
      `\n You are using Proton, this can lead to some bugs, 
            please do not open issues with bugs related with games`,
      wineVersion.name
    )
  }

  // Proton doesn't create a prefix folder so this is a workaround
  if (isProton && !existsSync(fixedWinePrefix)) {
    const command = `mkdir '${fixedWinePrefix}' -p`
    await execAsync(command)
  }

  // Install DXVK for non Proton Prefixes
  if (!isProton && autoInstallDxvk) {
    await installDxvk(winePrefix)
  }

  if (wineVersion.name !== 'Wine Default') {
    const { bin } = wineVersion
    wineCommand = isProton
      ? `--no-wine --wrapper "${bin} run"`
      : `--wine ${bin}`
  }

  // check if Gamemode is installed
  await execAsync(`which gamemoderun`)
    .then(({ stdout }) => (gameMode = stdout.split('\n')[0]))
    .catch(() => console.log('GameMode not installed'))

  const runWithGameMode = useGameMode && gameMode ? gameMode : ''

  const command = `${envVars} ${runWithGameMode} ${legendaryBin} launch ${appName}  ${wineCommand} ${prefix} ${launcherArgs}`
  console.log('\n Launch Command:', command)

  return execAsync(command)
    .then(({ stderr }) => {
      writeFile(
        `${heroicGamesConfigPath}${appName}-lastPlay.log`,
        stderr,
        () => 'done'
      )
      if (stderr.includes('Errno')) {
        showErrorBox(
          i18next.t('box.error', 'Something Went Wrong'),
          i18next.t(
            'box.error.launch',
            'Error when launching the game, check the logs!'
          )
        )
      }
    })
    .catch(async ({ stderr }) => {
      writeFile(
        `${heroicGamesConfigPath}${appName}-lastPlay.log`,
        stderr,
        () => 'done'
      )
      return stderr
    })
}

async function getLatestDxvk() {
  const {
    data: { assets },
  } = await axios.default.get(
    'https://api.github.com/repos/lutris/dxvk/releases/latest'
  )
  const current = assets[0]
  const pkg = current.name
  const name = pkg.replace('.tar.gz', '')
  const downloadUrl = current.browser_download_url

  const dxvkLatest = `${heroicToolsPath}/DXVK/${pkg}`
  const pastVersionCheck = `${heroicToolsPath}/DXVK/latest_dxvk`
  let pastVersion = ''

  if (existsSync(pastVersionCheck)) {
    pastVersion = readFileSync(pastVersionCheck).toString().split('\n')[0]
  }

  if (pastVersion === name) {
    return
  }

  const downloadCommand = `curl -L ${downloadUrl} -o ${dxvkLatest} --create-dirs`
  const extractCommand = `tar -zxf ${dxvkLatest} -C ${heroicToolsPath}/DXVK/`
  const echoCommand = `echo ${name} > ${heroicToolsPath}/DXVK/latest_dxvk`
  const cleanCommand = `rm ${dxvkLatest}`

  console.log('Updating DXVK to:', name)

  return execAsync(downloadCommand)
    .then(async () => {
      console.log('downloaded DXVK')
      console.log('extracting DXVK')
      exec(echoCommand)
      await execAsync(extractCommand)
      console.log('DXVK updated!')
      exec(cleanCommand)
    })
    .catch(() => console.log('Error when downloading DXVK'))
}

async function installDxvk(prefix: string) {
  if (!prefix) {
    return
  }
  const winePrefix = prefix.replace('~', home)

  if (!existsSync(`${heroicToolsPath}/DXVK/latest_dxvk`)) {
    console.log('dxvk not found!')
    await getLatestDxvk()
  }

  const globalVersion = readFileSync(`${heroicToolsPath}/DXVK/latest_dxvk`)
    .toString()
    .split('\n')[0]
  const dxvkPath = `${heroicToolsPath}/DXVK/${globalVersion}/`
  const currentVersionCheck = `${winePrefix}/current_dxvk`
  let currentVersion = ''

  if (existsSync(currentVersionCheck)) {
    currentVersion = readFileSync(currentVersionCheck).toString().split('\n')[0]
  }

  if (currentVersion === globalVersion) {
    return
  }

  const installCommand = `WINEPREFIX=${winePrefix} bash ${dxvkPath}setup_dxvk.sh install`
  const echoCommand = `echo '${globalVersion}' > ${currentVersionCheck}`
  console.log(`installing DXVK on ${winePrefix}`, installCommand)
  await execAsync(`WINEPREFIX=${winePrefix} wineboot`)
  await execAsync(installCommand, { shell: '/bin/bash' })
    .then(() => exec(echoCommand))
    .catch(() =>
      console.log(
        'error when installing DXVK, please try launching the game again'
      )
    )
}

const writeDefaultconfig = async () => {
  if (!existsSync(heroicConfigPath)) {
    const { account_id } = getUserInfo()
    const userName = user().username
    const [defaultWine] = await getAlternativeWine()

    const config = {
      defaultSettings: {
        defaultInstallPath: heroicInstallPath,
        wineVersion: defaultWine,
        winePrefix: `${home}/.wine`,
        otherOptions: '',
        useGameMode: false,
        showFps: false,
        maxWorkers: 0,
        language: 'en',
        customWinePaths: [],
        userInfo: {
          name: userName,
          epicId: account_id,
        },
      } as AppSettings,
    }

    writeFileSync(heroicConfigPath, JSON.stringify(config, null, 2))
  }

  if (!existsSync(heroicGamesConfigPath)) {
    mkdir(heroicGamesConfigPath, () => {
      return 'done'
    })
  }
}

const writeGameconfig = async (game: string) => {
  if (!existsSync(`${heroicGamesConfigPath}${game}.json`)) {
    const {
      wineVersion,
      winePrefix,
      otherOptions,
      useGameMode,
      showFps,
      userInfo,
    } = await getSettings('default')

    const config = {
      [game]: {
        wineVersion,
        winePrefix,
        otherOptions,
        useGameMode,
        showFps,
        userInfo,
      },
    }

    writeFileSync(
      `${heroicGamesConfigPath}${game}.json`,
      JSON.stringify(config, null, 2),
      null
    )
  }
}

async function checkForUpdates() {
  const {
    data: { tag_name },
  } = await axios.default.get(
    'https://api.github.com/repos/flavioislima/HeroicGamesLauncher/releases/latest'
  )

  const newVersion = tag_name.replace('v', '').replaceAll('.', '')
  const currentVersion = app.getVersion().replaceAll('.', '')

  return newVersion > currentVersion
}

const showAboutWindow = () => {
  app.setAboutPanelOptions({
    applicationName: 'Heroic Games Launcher',
    copyright: 'GPL V3',
    applicationVersion: `${app.getVersion()} Magelan`,
    website: 'https://github.com/flavioislima/HeroicGamesLauncher',
    iconPath: icon,
  })
  return app.showAboutPanel()
}

const checkGameUpdates = async (): Promise<Array<string>> => {
  const command = `${legendaryBin} list-installed --check-updates --tsv | grep True | awk '{print $1}'`
  const { stdout } = await execAsync(command)
  const result = stdout.split('\n')
  return result
}

const handleExit = async () => {
  const isLocked = existsSync(`${heroicGamesConfigPath}/lock`)

  if (isLocked) {
    const { response } = await showMessageBox({
      title: i18next.t('box.quit.title', 'Exit'),
      message: i18next.t(
        'box.quit.message',
        'There are pending operations, are you sure?'
      ),
      buttons: [i18next.t('box.no'), i18next.t('box.yes')],
    })

    if (response === 0) {
      return
    }
    return app.exit()
  }
  app.exit()
}

async function errorHandler(logPath: string): Promise<void> {
  const noSpaceMsg = 'Not enough available disk space'
  return execAsync(`tail ${logPath} | grep 'disk space'`)
    .then(({ stdout }) => {
      if (stdout.includes(noSpaceMsg)) {
        console.log(noSpaceMsg)
        return showErrorBox(
          i18next.t('box.error.diskspace.title', 'No Space'),
          i18next.t(
            'box.error.diskspace.message',
            'Not enough available disk space'
          )
        )
      }
      return genericErrorMessage()
    })
    .catch(() => console.log('operation interrupted'))
}

function genericErrorMessage(): void {
  return showErrorBox(
    i18next.t('box.error.generic.title', 'Unknown Error'),
    i18next.t('box.error.generic.message', 'An Unknown Error has occurred')
  )
}

export {
  getAlternativeWine,
  getSettings,
  checkGameUpdates,
  isLoggedIn,
  launchGame,
  getLatestDxvk,
  discordLink,
  writeDefaultconfig,
  writeGameconfig,
  checkForUpdates,
  handleExit,
  userInfo,
  heroicConfigPath,
  heroicFolder,
  heroicGamesConfigPath,
  legendaryConfigPath,
  legendaryBin,
  showAboutWindow,
  icon,
  iconDark,
  iconLight,
  home,
  loginUrl,
  sidInfoUrl,
  updateGame,
<<<<<<< HEAD
  gogLoginUrl,
  kofiURL,
=======
  supportURL,
>>>>>>> ff8b9952
  heroicGithubURL,
  errorHandler,
  genericErrorMessage,
}<|MERGE_RESOLUTION|>--- conflicted
+++ resolved
@@ -530,12 +530,8 @@
   loginUrl,
   sidInfoUrl,
   updateGame,
-<<<<<<< HEAD
   gogLoginUrl,
-  kofiURL,
-=======
   supportURL,
->>>>>>> ff8b9952
   heroicGithubURL,
   errorHandler,
   genericErrorMessage,
