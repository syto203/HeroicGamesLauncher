--- conflicted
+++ resolved
@@ -282,21 +282,13 @@
     const enabledInDesktop = GlobalConfig.get().config.enableDesktopShortcutsOnDesktop
     const enabledInStartMenu = GlobalConfig.get().config.enableDesktopShortcutsOnStartMenu
 
-<<<<<<< HEAD
-    if (enabledInDesktop) {
-=======
     if (enabledInDesktop || fromMenu) {
->>>>>>> 1a39ef0e
       // spawn('echo', [shortcut, '>', ])
       writeFile(desktopFolder, shortcut, () => {
         logInfo('Shortcut saved on ' + desktopFolder)
       })
     }
-<<<<<<< HEAD
-    if (enabledInStartMenu) {
-=======
     if (enabledInStartMenu || fromMenu) {
->>>>>>> 1a39ef0e
       writeFile(applicationsFolder, shortcut, () => {
         logInfo('Shortcut saved on ' + applicationsFolder)
       })
