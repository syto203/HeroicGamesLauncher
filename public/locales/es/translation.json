{
    "All": "Todos",
    "Assets": "Recursos",
    "box": {
        "appupdate": {
            "message": "Hay una nueva versión de Heroic disponible, ¿quieres actualizar ahora?",
            "title": "Actualización disponible"
        },
        "choose": "Escoger",
        "choose-egs-prefix": "Elija el Wine-Prefix donde está instalado EGS",
        "customWine": "Seleccione binario de Wine o Proton",
        "default-install-path": "Elija la ruta de instalación predeterminada",
        "error": {
            "credentials": {
                "message": "Tus credenciales han expirado, por favor, reinicia la sesión.",
                "title": "Credenciales expiradas"
            },
            "diskspace": {
                "message": "No hay suficiente espacio disponible en disco",
                "title": "Sin espacio"
            },
            "generic": {
                "message": "Ha ocurrido un error desconocido",
                "title": "Error desconocido"
            },
            "launch": "Error al iniciar el juego, ¡revisa los registros!",
            "log": {
                "message": "No se encontró el registro para este juego",
                "title": "Registro no encontrado"
            },
            "title": "Error"
        },
        "no": "No",
        "protocol": {
            "install": {
                "not_installed": "No está instalado, ¿quieres instalarlo?"
            }
        },
        "quit": {
            "message": "Hay operaciones pendientes, ¿estás seguro?",
            "title": "Salir"
        },
        "runexe": {
            "title": "Seleccione EXE para ejecutar"
        },
        "select": "Seleccionar",
        "sync": {
            "button": "Elegir",
            "error": "Ruta no válida",
            "title": "Elija el directorio de guardado"
        },
        "wineprefix": "Elija la carpeta Wine-Prefix",
        "yes": "SÍ"
    },
    "button": {
        "sync": "Sincronizar",
        "syncing": "Sincronizando",
        "unsync": "Desincronizar"
    },
    "Downloading": "Descargando",
    "Filter": "Filtrar",
    "Games": "Games",
    "globalSettings": "Ajustes globales",
    "help": {
        "general": "Sincronice con EGS en caso de que tenga una instalación funcional de EGS en otro lugar y desee importar sus juegos para evitar descargarlos nuevamente.",
        "other": {
            "part1": "Utilizar las ",
            "part2": "Opciones avanzadas",
            "part3": "para ser llamado antes de iniciar el juego; ",
            "part4": "Usa los ",
            "part5": "argumentos del juego",
            "part6": " para ser llamado después del comando de lanzamiento, por ejemplo: ",
            "part7": " omitir el lanzador en algunos juegos, etc."
        },
        "sync": {
            "part1": "Heroic intenta adivinar la carpeta de guardado correcta y esto funcionará en la mayoría de los casos. En caso de que la carpeta sea incorrecta, use el cuadro de anulación para cambiarla.",
            "part2": "En caso de que cambie la carpeta de Prefix para Wine o Proton, deberá verificar la ruta nuevamente, ya que Proton usa un Prefix (/pfx) y un nombre de usuario (steamuser) diferentes. Por lo tanto, puede borrar la ruta actual, salir de la página de configuración de sincronización y volver para que Heroic adivine la carpeta una vez más con el Prefix correcto.",
            "part3": "Sincronización manual: elija Descargar para descargar los juegos guardados en la nube. Subir para subir los locales a la nube. Forzar descarga y Carga forzada ignorarán la versión local o en la nube.",
            "part4": "Sincronizar guardados automáticamente sincronizará los guardados cada vez que inicie un juego y después de terminar de jugar."
        },
        "wine": {
            "part1": "Búsquedas de versiones de Wine y Proton en las siguientes carpetas:",
            "part2": "Para otros lugares, use un enlace simbólico a una de estas carpetas"
        }
    },
    "info": {
        "settings": "Los ajustes se guardan automáticamente"
    },
    "infobox": {
        "help": "Ayuda",
        "requirements": "Requisitos del sistema"
    },
    "Library": "Biblioteca",
    "message": {
        "sync": "Sincronización completa",
        "unsync": "Desincronizacion completa"
    },
    "nogames": "No se han encontrado juegos",
    "Not Ready": "No listo",
    "notify": {
        "finished": {
            "reparing": "Reparación terminada"
        },
        "install": {
            "canceled": "Instalación cancelada",
            "finished": "Instalación terminado"
        },
        "moved": "Movimiento terminado",
        "uninstalled": "Desinstalado",
        "update": {
            "canceled": "Actualizacion cancelado",
            "finished": "Actualizacion terminado"
        }
    },
    "options": {
        "advanced": {
            "placeholder": "Pon aquí otras opciones de lanzamiento",
            "title": "Opciones avanzadas (variables de entorno):"
        },
        "gameargs": {
            "placeholder": "Pon aquí los argumentos de lanzamiento",
            "title": "Argumentos del juego (para ejecutar después del comando):"
        }
    },
    "other": {
        "weblate": "Ayuda a traducir Heroic."
    },
    "placeholder": {
        "egs-prefix": "Prefix donde está instalado EGS"
    },
    "Plugins": "Plugins",
    "Projects": "Proyectos",
    "Ready": "Listo",
    "Recent": "Recent Games",
    "Return": "Regresar",
    "search": "Ingrese el nombre del juego aquí ...",
    "setting": {
        "adddesktopshortcuts": "Añadir accesos directos al escritorio automáticamente",
        "addgamestostartmenu": "Añadir juegos al menú de inicio automáticamente",
        "audiofix": "Corrección de audio (latencia de Pulseaudio)",
        "autodxvk": "Autoinstalar / actualizar DXVK en el Prefix",
        "autosync": "Autosyncronizar guardados",
        "checkForUpdatesOnStartup": "Buscar actualizaciones al iniciar",
        "customWineProton": "Rutas personalizadas de Wine o Proton",
        "darktray": "Utilice el icono de bandeja oscura",
        "default-install-path": "Ruta de instalación predeterminada",
        "discordRPC": "Activar Discord Rich Presence",
        "egs-sync": "Sincronizar con juegos EGS",
        "enableFSRHack": "Habilitar el hack FSR (La versión de Wine debe soportarlo)",
        "esync": "Enable Esync",
        "exit-to-tray": "Salir a la bandeja del sistema",
<<<<<<< HEAD
        "FsrSharpnessStrenght": "FSR Fuerza de Nitidez",
=======
        "FsrSharpnessStrenght": "FSR Sharpness Strength",
        "fsync": "Enable Fsync",
>>>>>>> 845e49d9
        "gamemode": "Usar GameMode (el FeralGameMode debe estar instalado)",
        "language": "Elija el idioma de la aplicación",
        "mangohud": "Habilitar Mangohud (es necesario instalar Mangohud)",
        "manualsync": {
            "download": "Download",
            "forcedownload": "Forzar Descarga",
            "forceupload": "Forzar Subida",
            "sync": "Sincronizar",
            "syncing": "Sincronizando",
            "title": "Guardado de sincronización manual",
            "upload": "Upload"
        },
        "maxRecentGames": "Juegos recientes mostrados",
        "maxworkers": "Número máximo de descargas",
        "offlinemode": "Ejecutar juego sin conexión",
        "primerun": "Habilitar Nvidia Prime Render",
        "resizableBar": "Habilitar Resizable Bar (NVIDIA RTX 30xx únicamente)",
        "runexe": {
            "message": "Arrastra y suelta archivos aquí",
            "title": "Ejecutar EXE en Prefix"
        },
        "savefolder": {
            "placeholder": "Seleccione la carpeta exacta para guardar juegos",
            "title": "Anular la carpeta de guardado de Cloud Sync"
        },
        "showfps": "Mostrar FPS (DX9, 10 y 11)",
        "start-in-tray": "Iniciar minimizado",
        "wineprefix": "Carpeta WinePrefix",
        "wineversion": "Versión de Wine"
    },
    "Settings": "Ajustes",
    "settings": {
        "navbar": {
            "general": "General",
            "other": "Otro",
            "sync": "Guardar-Sincronizar"
        }
    },
    "store": "Tienda",
    "tooltip": {
        "addpath": "Agregar una nueva ruta",
        "removepath": "Eliminar ruta"
    },
    "Total Games": "Juegos totales",
    "tray": {
        "about": "Acerca",
        "quit": "Salir",
        "reload": "Refrescar",
        "show": "Mostrar",
        "support": "Apoyanos"
    },
    "Unreal Marketplace": "Tienda de Unreal",
    "Updates": "Actualizaciones",
    "userselector": {
        "about": "Acerca",
        "discord": "Discord",
        "logout": "Cerrar sesión",
        "logout_confirmation": "Logout?",
        "quit": "Salir",
        "refresh": "Refresar Biblioteca",
        "support": "Apoyanos"
    },
    "wiki": "Wiki"
}<|MERGE_RESOLUTION|>--- conflicted
+++ resolved
@@ -149,12 +149,7 @@
         "enableFSRHack": "Habilitar el hack FSR (La versión de Wine debe soportarlo)",
         "esync": "Enable Esync",
         "exit-to-tray": "Salir a la bandeja del sistema",
-<<<<<<< HEAD
         "FsrSharpnessStrenght": "FSR Fuerza de Nitidez",
-=======
-        "FsrSharpnessStrenght": "FSR Sharpness Strength",
-        "fsync": "Enable Fsync",
->>>>>>> 845e49d9
         "gamemode": "Usar GameMode (el FeralGameMode debe estar instalado)",
         "language": "Elija el idioma de la aplicación",
         "mangohud": "Habilitar Mangohud (es necesario instalar Mangohud)",
