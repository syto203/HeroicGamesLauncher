interface About {
  description: string
  shortDescription: string
}
export interface AppSettings {
  audioFix: boolean
  autoInstallDxvk: boolean
  autoSyncSaves: boolean
  customWinePaths: Array<string>
  darkTrayIcon: boolean
  defaultInstallPath: string
  egsLinkedPath: string
  exitToTray: boolean
  language: string
  launcherArgs: string
  maxWorkers: number
  offlineMode: boolean
  otherOptions: string
  savesPath: string
  showFps: boolean
  showMangohud: boolean
  useGameMode: boolean
  winePrefix: string
  wineVersion: WineProps
}

export interface ContextType {
  data: Game[]
  error: boolean
  filter: string
<<<<<<< HEAD
  gameUpdates: string[],
  handleFilter: (value: string) => void,
  handleGameStatus: (game: GameStatus) => Promise<void>,
  handleLayout: (value: string) => void,
  handleSearch: (input: string) => void,
  layout: string,
  libraryStatus: GameStatus[],
  platform: string,
  refresh: () => Promise<void>,
  refreshLibrary: () => void,
  refreshing: boolean,
=======
  gameUpdates: string[]
  handleFilter: (value: string) => void
  handleGameStatus: (game: GameStatus) => Promise<void>
  handleLayout: (value: string) => void
  handleSearch: (input: string) => void
  layout: string
  libraryStatus: GameStatus[]
  refresh: () => Promise<void>
  refreshLibrary: () => void
  refreshing: boolean
>>>>>>> ba6fb84d
  user: string
}

interface ExtraInfo {
  about: About
  reqs: Reqs[]
}

export interface Game {
  app_name: string
  art_cover: string
  art_logo: string
  art_square: string
  cloudSaveEnabled: boolean
  developer: string
  dlcs: string[]
  executable: string
  extraInfo: ExtraInfo
  folderName: string
  install_path: string
  install_size: string
  isInstalled: boolean
  is_dlc: boolean
  namespace: string
  saveFolder: string
  title: string
  version: string
}

export interface GameStatus {
  appName: string
  progress?: number | null
  status:
    | 'installing'
    | 'updating'
    | 'playing'
    | 'uninstalling'
    | 'repairing'
    | 'done'
    | 'canceled'
    | 'moving'
}

export interface InstallProgress {
  bytes: string
  eta: string
  percent: string
}
export interface InstalledInfo {
  executable: string | null
  install_path: string | null
  install_size: string | null
  is_dlc: boolean | null
  version: string | null
}

export interface KeyImage {
  type: string
}

export interface Path {
  filePaths: string[]
}
interface Reqs {
  minimum: string
  recommended: string
  title: string
}

export type SyncType = 'Download' | 'Upload' | 'Force download' | 'Force upload'

export interface WineProps {
  bin: string
  name: string
}<|MERGE_RESOLUTION|>--- conflicted
+++ resolved
@@ -28,19 +28,6 @@
   data: Game[]
   error: boolean
   filter: string
-<<<<<<< HEAD
-  gameUpdates: string[],
-  handleFilter: (value: string) => void,
-  handleGameStatus: (game: GameStatus) => Promise<void>,
-  handleLayout: (value: string) => void,
-  handleSearch: (input: string) => void,
-  layout: string,
-  libraryStatus: GameStatus[],
-  platform: string,
-  refresh: () => Promise<void>,
-  refreshLibrary: () => void,
-  refreshing: boolean,
-=======
   gameUpdates: string[]
   handleFilter: (value: string) => void
   handleGameStatus: (game: GameStatus) => Promise<void>
@@ -48,10 +35,10 @@
   handleSearch: (input: string) => void
   layout: string
   libraryStatus: GameStatus[]
+  platform: string
   refresh: () => Promise<void>
   refreshLibrary: () => void
   refreshing: boolean
->>>>>>> ba6fb84d
   user: string
 }
 
