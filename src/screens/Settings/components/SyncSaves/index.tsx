import { IpcRenderer } from 'electron'
import React, {
  useContext,
  useEffect,
  useState
} from 'react'

import {
  Path,
  SyncType
} from 'src/types'
import {
  fixSaveFolder,
  getGameInfo,
  syncSaves
} from 'src/helpers'
import { useTranslation } from 'react-i18next'

const { ipcRenderer } = window.require('electron') as {
  ipcRenderer: IpcRenderer
}
import InfoBox from 'src/components/UI/InfoBox'
import ToggleSwitch from 'src/components/UI/ToggleSwitch'

import Backspace from '@material-ui/icons/Backspace'
import ContextProvider from 'src/state/ContextProvider'
import CreateNewFolder from '@material-ui/icons/CreateNewFolder'
interface Props {
  appName: string
  autoSyncSaves: boolean
  isProton?: boolean
  savesPath: string
  setAutoSyncSaves: (value: boolean) => void
  setSavesPath: (value: string) => void
  winePrefix?: string
}

export default function SyncSaves({
  savesPath,
  setSavesPath,
  appName,
  autoSyncSaves,
  setAutoSyncSaves,
  isProton,
  winePrefix
}: Props) {
  const [isSyncing, setIsSyncing] = useState(false)
  const [syncType, setSyncType] = useState('Download' as SyncType)
  const { t } = useTranslation()
  const { platform } = useContext(ContextProvider)
  const isWin = platform === 'win32'

  useEffect(() => {
    const getSyncFolder = async () => {
      const { save_folder, install: { install_path } } = await getGameInfo(appName)
      setAutoSyncSaves(autoSyncSaves)
      const prefix = winePrefix ? winePrefix : ''
      let folder = await fixSaveFolder(save_folder, prefix, isProton || false)
      folder = folder.replace('{InstallDir}', `${install_path}`)
      const path = savesPath ? savesPath : folder
<<<<<<< HEAD
      const fixedPath = isWin ? path.replaceAll('/', '\\') : path.replaceAll('\\', '/') // invert slashes and remove latest on windows
=======
      const fixedPath = isWin ? path.replaceAll('/', '\\') : path.replaceAll(/\\/g, '/') // invert slashes and remove latest on windows
>>>>>>> 1a39ef0e
      setSavesPath(fixedPath)
    }
    getSyncFolder()
  }, [winePrefix, isProton])

  const isLinked = Boolean(savesPath.length)
  const syncTypes: SyncType[] = [
    t('setting.manualsync.download'),
    t('setting.manualsync.upload'),
    t('setting.manualsync.forcedownload'),
    t('setting.manualsync.forceupload')
  ]

  async function handleSync() {
    setIsSyncing(true)
    const command = {
      Download: '--skip-upload',
      'Force download': '--force-download',
      'Force upload': '--force-upload',
      Upload: '--skip-download'
    }

    await syncSaves(savesPath, appName, command[syncType]).then((res: string) =>
      ipcRenderer.invoke('openMessageBox', { message: res, title: 'Saves Sync' })
    )
    setIsSyncing(false)
  }

  return (
    <>
      <span data-testid="syncSettings" className="setting">
        <span className="settingText">{t('setting.savefolder.title')}</span>
        <span>
          <input
            data-testid="inputSavePath"
            type="text"
            placeholder={t('setting.savefolder.placeholder')}
            className="settingSelect"
            value={savesPath}
            disabled={isSyncing}
            onChange={(event) => setSavesPath(event.target.value)}
          />
          {!isLinked ? (
            <CreateNewFolder
              data-testid="selectSavePath"
              className="material-icons settings folder"
              style={{ color: '#B0ABB6' }}
              onClick={() =>
                ipcRenderer.invoke('openDialog', {
                  buttonLabel: t('box.sync.button'),
                  properties: ['openDirectory'],
                  title: t('box.sync.title')
                })
                  .then(({ path }: Path) =>
                    setSavesPath(path ? `${path}` : '')
                  )
              }
            />
          ) : (
            <Backspace
              data-testid="removeSavePath"
              className="material-icons settings folder"
              onClick={() => setSavesPath('')}
              style={{ color: '#B0ABB6' }}
            />
          )}
        </span>
      </span>
      <span className="setting">
        <span className="settingText">{t('setting.manualsync.title')}</span>
        <span
          style={{
            display: 'flex',
            justifyContent: 'space-between',
            width: '513px'
          }}
        >
          <select
            data-testid="selectSyncType"
            onChange={(event) => setSyncType(event.target.value as SyncType)}
            value={syncType}
            disabled={!savesPath.length}
            className="settingSelect small"
          >
            {syncTypes.map((name: SyncType) => (
              <option key={name}>{name}</option>
            ))}
          </select>
          <button
            data-testid="setSync"
            onClick={() => handleSync()}
            disabled={isSyncing || !savesPath.length}
            className={`button is-small ${isSyncing ? 'is-primary' : 'settings'
            }`}
          >
            {`${isSyncing
              ? t('setting.manualsync.syncing')
              : t('setting.manualsync.sync')
            }`}
          </button>
        </span>
      </span>
      <span className="setting">
        <span className="toggleWrapper">
          {t('setting.autosync')}
          <ToggleSwitch
            value={autoSyncSaves}
            disabled={!savesPath.length}
            handleChange={() => setAutoSyncSaves(!autoSyncSaves)}
          />
        </span>
      </span>
      <InfoBox text="infobox.help">
        <ul>
          <li>{t('help.sync.part1')}</li>
          {!isWin && <li>{t('help.sync.part2')}</li>}
          <li>{t('help.sync.part3')}</li>
          <li>{t('help.sync.part4')}</li>
        </ul>
      </InfoBox>
    </>
  )
}<|MERGE_RESOLUTION|>--- conflicted
+++ resolved
@@ -58,11 +58,7 @@
       let folder = await fixSaveFolder(save_folder, prefix, isProton || false)
       folder = folder.replace('{InstallDir}', `${install_path}`)
       const path = savesPath ? savesPath : folder
-<<<<<<< HEAD
-      const fixedPath = isWin ? path.replaceAll('/', '\\') : path.replaceAll('\\', '/') // invert slashes and remove latest on windows
-=======
       const fixedPath = isWin ? path.replaceAll('/', '\\') : path.replaceAll(/\\/g, '/') // invert slashes and remove latest on windows
->>>>>>> 1a39ef0e
       setSavesPath(fixedPath)
     }
     getSyncFolder()
