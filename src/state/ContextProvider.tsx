--- conflicted
+++ resolved
@@ -1,11 +1,8 @@
 import React from 'react'
 
-<<<<<<< HEAD
 const { remote } = window.require('electron')
 const { process } = remote
-=======
 import { ContextType } from 'src/types'
->>>>>>> ba6fb84d
 
 const initialContext: ContextType = {
   data: [],
@@ -22,7 +19,7 @@
   refresh: () => Promise.resolve(),
   refreshLibrary: () => Promise.resolve(),
   refreshing: false,
-  user: '',
+  user: ''
 }
 
 export default React.createContext(initialContext)