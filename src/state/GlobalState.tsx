import React, { PureComponent } from 'react'

import { Game, GameStatus } from 'src/types'
import { IpcRenderer } from 'electron'
import { TFunction, withTranslation } from 'react-i18next'
import {
  getGameInfo,
  getLegendaryConfig,
  getProgress,
  legendary,
  notify,
} from 'src/helpers'
import { i18n } from 'i18next'
import UpdateComponent from 'src/components/UI/UpdateComponent'

import ContextProvider from './ContextProvider'
<<<<<<< HEAD
import React, { PureComponent } from 'react'
import UpdateComponent from '../components/UI/UpdateComponent'
=======
>>>>>>> ba6fb84d

const storage: Storage = window.localStorage
const { remote, ipcRenderer } = window.require('electron')
const { dialog, process } = remote
const { showMessageBox } = dialog

const renderer: IpcRenderer = ipcRenderer

interface Props {
  children: React.ReactNode
  i18n: i18n
  t: TFunction
}

interface StateProps {
  data: Game[]
  error: boolean
  filter: string
  filterText: string
  gameUpdates: string[]
  language: string
  layout: string
  libraryStatus: GameStatus[]
  refreshing: boolean
  user: string
}

export class GlobalState extends PureComponent<Props> {
  state: StateProps = {
    data: [],
    error: false,
    filter: 'all',
    filterText: '',
    gameUpdates: [],
    language: '',
    layout: 'grid',
    libraryStatus: [],
    refreshing: false,
    user: '',
  }

  refresh = async (): Promise<void> => {
    this.setState({ refreshing: true })
    const { user, library } = await getLegendaryConfig()
    const updates = await renderer.invoke('checkGameUpdates')

    console.log(process.platform)

    this.setState({
      data: library,
      filterText: '',
      gameUpdates: updates,
      refreshing: false,
      user,
    })
  }

  refreshLibrary = async (): Promise<void> => {
    const { t } = this.props
    this.setState({ refreshing: true })
    await legendary('list-games')

    this.refresh()
    notify([t('notify.refreshing'), t('notify.refreshed')])
  }

  handleSearch = (input: string) => this.setState({ filterText: input })
  handleFilter = (filter: string) => this.setState({ filter })
  handleLayout = (layout: string) => this.setState({ layout })

  filterLibrary = (library: Game[], filter: string) => {
    switch (filter) {
      case 'installed':
        return library.filter((game) => game.isInstalled)
      case 'uninstalled':
        return library.filter((game) => !game.isInstalled)
      case 'downloading':
        return library.filter((game) => {
          const currentApp = this.state.libraryStatus.filter(
            (app) => app.appName === game.app_name
          )[0]
          if (!currentApp) {
            return false
          }
          return (
            currentApp.status === 'installing' ||
            currentApp.status === 'repairing' ||
            currentApp.status === 'updating' ||
            currentApp.status === 'moving'
          )
        })
      default:
        return library
    }
  }

  handleGameStatus = async ({ appName, status }: GameStatus) => {
    const { libraryStatus } = this.state
    const { t } = this.props
    const currentApp =
      libraryStatus.filter((game) => game.appName === appName)[0] || {}

    const { title } = await getGameInfo(appName)

    if (currentApp && currentApp.status === status) {
      const updatedLibraryStatus = libraryStatus.filter(
        (game) => game.appName !== appName
      )
      return this.setState({
        libraryStatus: [...updatedLibraryStatus, { ...currentApp }],
      })
    }

    if (currentApp && currentApp.status === 'installing' && status === 'done') {
      const updatedLibraryStatus = libraryStatus.filter(
        (game) => game.appName !== appName
      )

      this.setState({ libraryStatus: updatedLibraryStatus })

      const progress = await renderer.invoke('requestGameProgress', appName)
      const percent = getProgress(progress)

      if (percent) {
        const message =
          percent < 95
            ? t('notify.install.canceled')
            : t('notify.install.finished')
        notify([title, message])
        return this.refresh()
      }
      this.refresh()
      return notify([title, 'Game Imported'])
    }

    if (currentApp && currentApp.status === 'updating' && status === 'done') {
      const updatedLibraryStatus = libraryStatus.filter(
        (game) => game.appName !== appName
      )
      this.setState({ libraryStatus: updatedLibraryStatus })

      const progress = await renderer.invoke('requestGameProgress', appName)
      const percent = getProgress(progress)
      const message =
        percent < 95 ? t('notify.update.canceled') : t('notify.update.finished')
      notify([title, message])
      return this.refresh()
    }

    if (currentApp && currentApp.status === 'repairing' && status === 'done') {
      const updatedLibraryStatus = libraryStatus.filter(
        (game) => game.appName !== appName
      )
      this.setState({ libraryStatus: updatedLibraryStatus })
      notify([title, t('notify.finished.reparing')])

      return this.refresh()
    }

    if (
      currentApp &&
      currentApp.status === 'uninstalling' &&
      status === 'done'
    ) {
      const updatedLibraryStatus = libraryStatus.filter(
        (game) => game.appName !== appName
      )
      this.setState({ libraryStatus: updatedLibraryStatus })
      notify([title, t('notify.uninstalled')])

      return this.refresh()
    }

    if (currentApp && currentApp.status === 'moving' && status === 'done') {
      const updatedLibraryStatus = libraryStatus.filter(
        (game) => game.appName !== appName
      )
      this.setState({ libraryStatus: updatedLibraryStatus })
      notify([title, t('notify.moved')])

      return this.refresh()
    }

    if (status === 'done') {
      const updatedLibraryStatus = libraryStatus.filter(
        (game) => game.appName !== appName
      )
      return this.setState({ libraryStatus: updatedLibraryStatus })
    }

    return this.setState({
      libraryStatus: [...libraryStatus, { appName, status }],
    })
  }

  checkVersion = async () => {
    const { t } = this.props
    const newVersion = await renderer.invoke('checkVersion')
    if (newVersion) {
      const { response } = await showMessageBox({
        buttons: [t('box.yes'), t('box.no')],
        message: t(
          'box.appupdate.message',
          'There is a new version of Heroic Available, do you want to update now?'
        ),
        title: t('box.appupdate.title', 'Update Available'),
      })

      if (response === 0) {
        renderer.send('openReleases')
      }
    }
  }

  async componentDidMount() {
    const { i18n } = this.props

    const filter = storage.getItem('filter') || 'all'
    const layout = storage.getItem('layout') || 'grid'
    const language = storage.getItem('language') || 'en'
    i18n.changeLanguage(language)
    this.setState({ filter, language, layout })

    setTimeout(() => {
      this.checkVersion()
    }, 4500)

    await this.refresh()

    const { data, user } = this.state
    if (user && !data.length) {
      this.refreshLibrary()
    }
  }

  componentDidUpdate() {
    const { filter, libraryStatus, layout } = this.state

    storage.setItem('filter', filter)
    storage.setItem('layout', layout)
    const pendingOps = libraryStatus.filter((game) => game.status !== 'playing')
      .length
    if (pendingOps) {
      renderer.send('lock')
    } else {
      renderer.send('unlock')
    }
  }

  render() {
    const { children } = this.props
    const { data, filterText, filter, refreshing } = this.state

    if (refreshing) {
      return <UpdateComponent />
    }

    const filterRegex = new RegExp(String(filterText), 'i')
    const textFilter = ({ title }: Game) => filterRegex.test(title)
    const filteredLibrary = this.filterLibrary(data, filter).filter(textFilter)

    return (
      <ContextProvider.Provider
        value={{
          ...this.state,
          data: filteredLibrary,
          handleFilter: this.handleFilter,
          handleGameStatus: this.handleGameStatus,
          handleLayout: this.handleLayout,
          handleSearch: this.handleSearch,
          platform: process.platform,
          refresh: this.refresh,
          refreshLibrary: this.refreshLibrary,
        }}
      >
        {children}
      </ContextProvider.Provider>
    )
  }
}

export default withTranslation()(GlobalState)<|MERGE_RESOLUTION|>--- conflicted
+++ resolved
@@ -8,17 +8,12 @@
   getLegendaryConfig,
   getProgress,
   legendary,
-  notify,
+  notify
 } from 'src/helpers'
 import { i18n } from 'i18next'
 import UpdateComponent from 'src/components/UI/UpdateComponent'
 
 import ContextProvider from './ContextProvider'
-<<<<<<< HEAD
-import React, { PureComponent } from 'react'
-import UpdateComponent from '../components/UI/UpdateComponent'
-=======
->>>>>>> ba6fb84d
 
 const storage: Storage = window.localStorage
 const { remote, ipcRenderer } = window.require('electron')
@@ -57,7 +52,7 @@
     layout: 'grid',
     libraryStatus: [],
     refreshing: false,
-    user: '',
+    user: ''
   }
 
   refresh = async (): Promise<void> => {
@@ -72,7 +67,7 @@
       filterText: '',
       gameUpdates: updates,
       refreshing: false,
-      user,
+      user
     })
   }
 
@@ -128,7 +123,7 @@
         (game) => game.appName !== appName
       )
       return this.setState({
-        libraryStatus: [...updatedLibraryStatus, { ...currentApp }],
+        libraryStatus: [...updatedLibraryStatus, { ...currentApp }]
       })
     }
 
@@ -210,7 +205,7 @@
     }
 
     return this.setState({
-      libraryStatus: [...libraryStatus, { appName, status }],
+      libraryStatus: [...libraryStatus, { appName, status }]
     })
   }
 
@@ -224,7 +219,7 @@
           'box.appupdate.message',
           'There is a new version of Heroic Available, do you want to update now?'
         ),
-        title: t('box.appupdate.title', 'Update Available'),
+        title: t('box.appupdate.title', 'Update Available')
       })
 
       if (response === 0) {
@@ -291,7 +286,7 @@
           handleSearch: this.handleSearch,
           platform: process.platform,
           refresh: this.refresh,
-          refreshLibrary: this.refreshLibrary,
+          refreshLibrary: this.refreshLibrary
         }}
       >
         {children}
