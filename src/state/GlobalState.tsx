--- conflicted
+++ resolved
@@ -110,14 +110,10 @@
     const { t } = this.props
     const currentApp =
       libraryStatus.filter((game) => game.appName === appName)[0] || {}
-<<<<<<< HEAD
     const currentWindow = BrowserWindow.getAllWindows()[0]
     console.log(currentWindow)
 
     const windowIsVisible = currentWindow.isVisible()
-=======
-
->>>>>>> ff8b9952
     const { title } = await getGameInfo(appName)
 
     if (currentApp && currentApp.status === status) {
@@ -211,16 +207,6 @@
     })
   }
 
-<<<<<<< HEAD
-  async componentDidMount() {
-    const filter = storage.getItem('filter') || 'all'
-    this.setState({ filter })
-    this.refresh()
-    const c = await BrowserWindow.getAllWindows()[0].webContents.session.cookies.get(
-      { name: 'gog_us' }
-    )
-    console.log(c)
-=======
   checkVersion = async () => {
     const { t } = this.props
     const newVersion = await renderer.invoke('checkVersion')
@@ -241,9 +227,16 @@
   }
 
   async componentDidMount() {
+    const filter = storage.getItem('filter') || 'all'
+    this.setState({ filter })
+    this.refresh()
+    const c = await BrowserWindow.getAllWindows()[0].webContents.session.cookies.get(
+      { name: 'gog_us' }
+    )
+    console.log(c)
+
     const { i18n } = this.props
 
-    const filter = storage.getItem('filter') || 'all'
     const layout = storage.getItem('layout') || 'grid'
     const language = storage.getItem('language') || 'en'
     i18n.changeLanguage(language)
@@ -259,7 +252,6 @@
     if (user && !data.length) {
       this.refreshLibrary()
     }
->>>>>>> ff8b9952
   }
 
   componentDidUpdate() {
